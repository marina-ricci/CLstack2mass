--- conflicted
+++ resolved
@@ -109,7 +109,7 @@
             if 'zflagconfig' in options.mconfig:
                 
                 bck_gal = manager.matched_flagcat['flag_z_'+options.mconfig['zflagconfig']]
-                print("Using "+ options.mconfig['zflagconfig']+" flag", len(sum(bck_gal))
+                print("Using "+ options.mconfig['zflagconfig']+" flag", len(sum(bck_gal)))
 
                 
  #               manager.replace('lensingcat',
@@ -155,12 +155,7 @@
 
         manager.store('inputcat',
                       ldac.LDACCat(pyfits.BinTableHDU.from_columns(pyfits.ColDefs(cols))))
-<<<<<<< HEAD
-        
-=======
 
-
->>>>>>> e582bef8
 def compute_shear(cat, center, raCol, decCol, g1Col, g2Col):
     """Compute the radial and tangential shear."""
     cluster_ra, cluster_dec = center
