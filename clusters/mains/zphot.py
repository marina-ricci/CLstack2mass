"""Main entry points for scripts."""

import sys, pdb
import numpy as N
from astropy.table import Table
from argparse import ArgumentParser, ArgumentDefaultsHelpFormatter

from .. import data as cdata
from .. import zphot as czphot


def photometric_redshift(argv=None):
    """Comput photometric redshift using LEPHARE."""
    parser = ArgumentParser(prog="clusters_zphot.py",
                            usage="clusters_zphot.py [options] config input",
                            description="Comput photometric redshift using LEPHARE.",
                            formatter_class=ArgumentDefaultsHelpFormatter)
    parser.add_argument('config', help='Configuration (yaml) file')
    parser.add_argument('input', help='Input data file')
    parser.add_argument("--output",
                        help="Name of the output file (hdf5 file)")
    parser.add_argument("--extinction", default=False, action='store_true',
                        help="Compute the extinction-corrected magnitude usings "
                        "clusters_extinction outputs.")
    parser.add_argument("--dustmap", default='sfd',
                        help="Dustmap name used to compute the extinction-corrected magnitudes")
    parser.add_argument("--plot", action='store_true', default=False,
                        help="Make some plots")
    parser.add_argument("--zrange", default="0,999",
                        help="Redshift range used to plot the map (min,max)")
    parser.add_argument("--mag", type=str, default='modelfit_CModel_mag',
                        help="Magnitude name [default]")
    parser.add_argument("--data",
                        help="Photoz output file, used for the analysis only (plots)")
    parser.add_argument("--overwrite", action="store_true", default=False,
                        help="Overwrite the paths in the output file if they exist already")
    parser.add_argument("--zeropoints", type=str,
                        help="Input file with zero points for some or all filters"
                        ". A three columns file: # filt zp zp_err")
    args = parser.parse_args(argv)

    config = cdata.load_config(args.config)
    if args.data is not None:
        doplot(czphot.LEPHARO(args.data, args.data.replace('_zphot', '')),
               config, float(args.zrange.split(',')[0]), float(args.zrange.split(',')[1]))
        sys.exit()

    if args.output is None:  # if no output name specified, append table to input file
        args.output = args.input

    print "INFO: Working on cluster %s (z=%.4f)" % (config['cluster'], config['redshift'])

<<<<<<< HEAD
    if not 'sim' in config:
        config['sim'] = {'flag':False}

        # Load the data
        print "INFO: Loading the data from", args.input
        data = cdata.read_hdf5(args.input)['deepCoadd_forced_src']

        # Compute extinction-corrected magitudes
        if args.extinction is not None:
            print "INFO: Computing extinction-corrected magnitude for", args.mag
            edata = cdata.read_hdf5(args.extinction)['extinction']
            cdata.correct_for_extinction(data, edata, mag=args.mag)
            args.mag += "_extcorr"

        # Make sure the selected magnitude does exist in the data table
        if args.mag not in data.keys():
            raise IOError("%s is not a column of the input table" % args.mag)

        # Apply zeropoints?
        if args.zeropoints is not None:
            print "INFO: Applying zeropoints for the follwoing filter:"
            fzpoint, zpoint, dzpoint = N.loadtxt(open(args.zeropoints), unpack=True, dtype='string')
            for fz, zp, dzp in zip(fzpoint, zpoint, dzpoint):
                if fz not in data['filter']:
                    print " - WARNING: %s not in the filter list" % fz
                else:
                    print " - correcting %s mags with zp = %.5f +/- %.5f" % (fz, float(zp), float(dzp))
                    data[args.mag][data['filter'] == fz] += float(zp)
                    merr = data[args.mag.replace("_extcorr", "") + "Sigma"][data['filter'] == fz]
                    new_err = N.sqrt(merr ** 2 + float(dzp) ** 2)
                    data[args.mag.replace("_extcorr", "") + "Sigma"][data['filter'] == fz] = new_err
=======
    # Load the data
    print "INFO: Loading the data from", args.input
    tables = cdata.read_hdf5(args.input)
    data = tables['deepCoadd_forced_src']

    # Compute extinction-corrected magitudes
    if args.extinction and 'extinction' in tables.keys():
        print "INFO: Computing extinction-corrected magnitude for", args.mag, \
            "using the '%s' dust map" % args.dustmap
        cdata.correct_for_extinction(data, tables['extinction'], mag=args.mag, ext=args.dustmap)
        args.mag += "_extcorr"

    # Make sure the selected magnitude does exist in the data table
    if args.mag not in data.keys():
        raise IOError("%s is not a column of the input table" % args.mag)

    # Apply zeropoints?
    if args.zeropoints is not None:
        print "INFO: Applying zeropoints for the follwoing filter:"
        fzpoint, zpoint, dzpoint = N.loadtxt(open(args.zeropoints), unpack=True, dtype='string')
        for fz, zp, dzp in zip(fzpoint, zpoint, dzpoint):
            if fz not in data['filter']:
                print " - WARNING: %s not in the filter list" % fz
            else:
                print " - correcting %s mags with zp = %.5f +/- %.5f" % (fz, float(zp), float(dzp))
                data[args.mag][data['filter'] == fz] += float(zp)
                merr = data[args.mag.replace("_extcorr", "") + "Sigma"][data['filter'] == fz]
                new_err = N.sqrt(merr ** 2 + float(dzp) ** 2)
                data[args.mag.replace("_extcorr", "") + "Sigma"][data['filter'] == fz] = new_err
>>>>>>> 1b620f26

    # If the user did not define a configuration to run the photoz,
    # add default one to the config dictionary
    if not 'zphot' in config:
        config['zphot'] = {'zphot_ref':{}}
    
    if not config['sim']['flag']: # we're not dealing with simulation data

        # Loop over all zphot configurations present in the config.yaml file
        for zconfig in config['zphot'].keys():
            zcode = config['zphot'][zconfig]['code'] if 'code' in config['zphot'][zconfig].keys() \
                                                     else 'lephare'

            # If a spectroscopic sample is provided, LEPHARE/BPZ will run using the adaptative
            # method (zero points determination); still to be implemented for BPZ...

            zpara = config['zphot'][zconfig]['zpara'] \
                    if 'zpara' in config['zphot'][zconfig] else None
            spectro_file = config['zphot'][zconfig]['zspectro_file'] if 'zspectro_file' \
                           in config['zphot'][zconfig] else None
            kwargs = {'basename': config['cluster'],
                      'filters': [f for f in config['filter'] if f in set(data['filter'].tolist())],
                      'ra': data['coord_ra_deg'][data['filter'] == config['filter'][0]],
                      'dec': data['coord_dec_deg'][data['filter'] == config['filter'][0]],
                      'id': data['id' if 'id' in data.keys() else 'objectId'][data['filter'] == \
                                                                              config['filter'][0]]}
            path = zconfig
            print "INFO: Running", zcode, "using configuration from", zpara, spectro_file

            if zcode == 'bpz':  # Run BPZ
                zphot = czphot.BPZ([data[args.mag][data['filter'] == f] for f in kwargs['filters']],
                                   [data[args.mag.replace("_extcorr", "") + \
                                         "Sigma"][data['filter'] == f]
                                    for f in kwargs['filters']],
                                   zpara=zpara, spectro_file=spectro_file, **kwargs)

            if zcode == 'lephare': # Run LEPHARE
                zphot = czphot.LEPHARE([data[args.mag][data['filter'] == f]
                                        for f in kwargs['filters']],
                                       [data[args.mag.replace("_extcorr", "") +
                                             "Sigma"][data['filter'] == f]
                                        for f in kwargs['filters']],
                                       zpara=zpara, spectro_file=spectro_file, **kwargs)
                zphot.check_config()

        zphot.run()
        zphot.data_out.save_zphot(args.output, path, overwrite=args.overwrite)

    else:
        # we are dealing with simulated data --> make fake p(z) from real z.
        # assumes the z information is in a 2 column (id, z) txt file,
        # where id corresponds to DM stack ObjectId
        path = 'zphot_ref'
        data_z_sim = N.loadtxt(config['sim']['zfile'],
                               dtype={'names':('id', 'z'), 'formats':('i8', 'f8')},
                               unpack=True, comments="#")
        min_pdz = 0
        max_pdz = 4
        pdz_step = 0.01
        zrange = N.arange(min_pdz, max_pdz, pdz_step)
        id_sim = data_z_sim[0]
        z_sim = data_z_sim[1]
        zbinsgrid = N.vstack(len(id_sim)*[zrange])
        pdz = [N.zeros(len(zrange))]
        for i, z in enumerate(z_sim):
            pdz_tmp = N.zeros(len(zrange))
            pdz_tmp[N.digitize(z, zrange)] = 1/pdz_step # normalised so that int_zmin^zmax pdz = 1
            pdz = pdz_tmp if i == 0 else N.vstack((pdz, pdz_tmp))
        #pdb.set_trace()
        pdz_values = Table([id_sim, z_sim, pdz, zbinsgrid],
                           names=('objectId', 'Z_BEST', 'pdz', 'zbins'))
        cdata.overwrite_or_append(args.output, path, pdz_values, overwrite=True)

    # Plot
    if args.plot:
        doplot(zphot.data_out, config,
               float(args.zrange.split(',')[0]),
               float(args.zrange.split(',')[1]))

    if args.plot:
        czphot.P.show()<|MERGE_RESOLUTION|>--- conflicted
+++ resolved
@@ -50,25 +50,25 @@
 
     print "INFO: Working on cluster %s (z=%.4f)" % (config['cluster'], config['redshift'])
 
-<<<<<<< HEAD
     if not 'sim' in config:
         config['sim'] = {'flag':False}
 
         # Load the data
         print "INFO: Loading the data from", args.input
-        data = cdata.read_hdf5(args.input)['deepCoadd_forced_src']
+        tables = cdata.read_hdf5(args.input)
+        data = tables['deepCoadd_forced_src']
 
         # Compute extinction-corrected magitudes
-        if args.extinction is not None:
-            print "INFO: Computing extinction-corrected magnitude for", args.mag
-            edata = cdata.read_hdf5(args.extinction)['extinction']
-            cdata.correct_for_extinction(data, edata, mag=args.mag)
-            args.mag += "_extcorr"
+        if args.extinction and 'extinction' in tables.keys():
+            print "INFO: Computing extinction-corrected magnitude for", args.mag, \
+              "using the '%s' dust map" % args.dustmap
+            cdata.correct_for_extinction(data, tables['extinction'], mag=args.mag, ext=args.dustmap)
+        args.mag += "_extcorr"
 
         # Make sure the selected magnitude does exist in the data table
         if args.mag not in data.keys():
             raise IOError("%s is not a column of the input table" % args.mag)
-
+        
         # Apply zeropoints?
         if args.zeropoints is not None:
             print "INFO: Applying zeropoints for the follwoing filter:"
@@ -82,37 +82,6 @@
                     merr = data[args.mag.replace("_extcorr", "") + "Sigma"][data['filter'] == fz]
                     new_err = N.sqrt(merr ** 2 + float(dzp) ** 2)
                     data[args.mag.replace("_extcorr", "") + "Sigma"][data['filter'] == fz] = new_err
-=======
-    # Load the data
-    print "INFO: Loading the data from", args.input
-    tables = cdata.read_hdf5(args.input)
-    data = tables['deepCoadd_forced_src']
-
-    # Compute extinction-corrected magitudes
-    if args.extinction and 'extinction' in tables.keys():
-        print "INFO: Computing extinction-corrected magnitude for", args.mag, \
-            "using the '%s' dust map" % args.dustmap
-        cdata.correct_for_extinction(data, tables['extinction'], mag=args.mag, ext=args.dustmap)
-        args.mag += "_extcorr"
-
-    # Make sure the selected magnitude does exist in the data table
-    if args.mag not in data.keys():
-        raise IOError("%s is not a column of the input table" % args.mag)
-
-    # Apply zeropoints?
-    if args.zeropoints is not None:
-        print "INFO: Applying zeropoints for the follwoing filter:"
-        fzpoint, zpoint, dzpoint = N.loadtxt(open(args.zeropoints), unpack=True, dtype='string')
-        for fz, zp, dzp in zip(fzpoint, zpoint, dzpoint):
-            if fz not in data['filter']:
-                print " - WARNING: %s not in the filter list" % fz
-            else:
-                print " - correcting %s mags with zp = %.5f +/- %.5f" % (fz, float(zp), float(dzp))
-                data[args.mag][data['filter'] == fz] += float(zp)
-                merr = data[args.mag.replace("_extcorr", "") + "Sigma"][data['filter'] == fz]
-                new_err = N.sqrt(merr ** 2 + float(dzp) ** 2)
-                data[args.mag.replace("_extcorr", "") + "Sigma"][data['filter'] == fz] = new_err
->>>>>>> 1b620f26
 
     # If the user did not define a configuration to run the photoz,
     # add default one to the config dictionary
