--- conflicted
+++ resolved
@@ -45,12 +45,6 @@
     if not args.overwrite and (os.path.exists(output) or os.path.exists(output_filtered)):
         raise IOError("Output(s) already exist(s). Remove them or use overwrite=True.")
 
-<<<<<<< HEAD
-    print "\nINFO: Working on:"
-    print "  - cluster %s (z=%.4f)" % (config['cluster'], config['redshift'])
-    print "  - filters", config['filter']
-#    print "  - patches", config['patch']
-=======
     print "\nINFO from config file:"
     if 'cluster' in config:
         print "  - cluster %s (z=%.4f)" % (config['cluster'], config['redshift'])
@@ -58,7 +52,6 @@
         print "  - filters", config['filter']
     if 'patch' in config:
         print "  - patches", config['patch']
->>>>>>> ebe9d859
     print "INFO: Butler located under %s" % config['butler']
 
     # Apply filter and quit?
