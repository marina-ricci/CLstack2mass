from __future__ import print_function
import os
<<<<<<< HEAD
import gc
import warnings
import numpy as np
import h5py
import fitsio
from astropy.wcs import WCS, utils
=======
import sys
import glob
import numpy
from astropy.wcs import WCS
>>>>>>> 29bf537a
from astropy.coordinates import SkyCoord, Angle
from astropy.table import Table, Column
from astropy.units import Quantity
from termcolor import colored
from . import utils as cutils
#import plots
import IPython
import random

try:
    from lsst.afw import image as afwimage
    from lsst.afw import table as afwtable
    import lsst.daf.persistence as dafPersist
except ImportError:
    print(colored("WARNING: LSST stack is probably not installed", "yellow"))

from concurrent.futures import ThreadPoolExecutor, as_completed
import time

class DRPLoader(object):

    """Load an LSST DRP output and a few useful things."""
    
    def __init__(self, drp_path,reducedDatasets=None):
        """The 'drp_path' input is the path to the DRP output directory."""

        # Load the bulter
        self.drp_path = drp_path
        self.butler = dafPersist.Butler(self.drp_path)
        self.mapper = self.butler._getDefaultMapper()
        self.repoData = self.butler._repos.outputs()[0]
        
        # Load some basic info on the current DRP
        self.repo_input = self._get_repo("input")    # repo containing the raw data after ingestion
        self.repo_output = self._get_repo("output")  # repo containing the processed data

        # Load some dataids
        self.datasetTypes = self._get_datasetTypes()
        self.datasetTypes_filename = self._get_datasetTypes_withfiles()
        self.dataIds = {}
        defaultDatasets=['raw', 'forced_src', 'deepCoadd_meas', 'deepCoadd_forced_src', 'calexp']   #, 'eimage']:
        if reducedDatasets: defaultDatasets=reducedDatasets[:]
        for dataset in defaultDatasets:
            dataids = self.get_dataIds(dataset)
            if len(dataids):
                self.dataIds[dataset] = dataids

        # Load filter and visits
        self.filters = self.get_filter_list()
        self.visits = self.get_visit_list()

        # Skymap if any
        if self.butler._locate('deepCoadd_skyMap', dafPersist.DataId({}), write=False) is not None:
            self.skymap = self.butler.get("deepCoadd_skyMap")
            self.skymap_name = self.skymap.__class__.__name__
            self.skymap_doc = self.skymap.__doc__
            self.skymap_config = self.skymap.config.toDict()
            self.skymap_numtracts = self.skymap._numTracts
            self.skymap_numpatches = self.skymap[0].getNumPatches()

        # Mapper info
        self.mapper_name = self.mapper.__name__
        self.mapper_package = self.mapper.packageName 
        self.mapper_camera = self.mapper.getCameraName()

        # Packages
        self.packages = self.butler.get('packages')

        # Other
        self.configs = self._load_configs()
        self.schemas = self._load_schemas()

    def _get_repo(self, repo):
        """Get the full path of the input/output repository."""
        has_parent = bool(len(self.repoData.getParentRepoDatas()))
        if repo == 'output':
            # The given repo is an output one if it has a parent, otherwise, it should be an input one
            return self.repoData.cfgRoot if has_parent else 'No output directory found'
        elif repo == 'input':
            # the parent directory is the one containing the raw data (after ingestion)
            if has_parent:
                parentRepoData = self.repoData.getParentRepoDatas()[0]         
                return os.path.realpath(parentRepoData.cfgRoot)  # input path -> ../input in this case
            else:
                return self.repoData.cfgRoot
        else:
            raise IOError("Wrong repo name. You should not be calling this internal method anyway.")

    def _get_datasetTypes(self):
        return sorted(self.repoData.repo._mapper.mappings.keys())

    def _get_datasetTypes_withfiles(self):
        mappables = [m for m in dir(self.repoData.repo._mapper) if m.startswith('map_')]
        withfile = [m.replace('map_', '') for m in mappables if m.endswith('_filename')]
        return sorted(withfile)

    def get_catIdKeys(self, datasetType):
        """Get the list of ID keys for a given catalog."""
        if datasetType not in self.datasetTypes:
            msg = "%s is not a valid datasetType. Check self.datasetTypes for the valid list." % \
                  datasetType
            raise IOError(msg)
        return self.butler.getKeys(datasetType)

    def get_dataIds(self, datasetType):
        """Get all available data id for a given dataType."""
        keys = self.get_catIdKeys(datasetType)
        # 'tract' is present in the keys for the forced_src cat, but should not be
        if datasetType == 'forced_src':
            del keys['tract']
        try:
            metadata = self.butler.queryMetadata(datasetType, format=sorted(keys.keys()))
        except:
            metadata = None
        if metadata is not None:
            return [dict(zip(sorted(keys.keys()), list(v) if not isinstance(v, list) else v))
                    for v in metadata]
        else:
            if datasetType not in self.repoData.repo._mapper.datasets:
                return []
            template = self.repoData.repo._mapper.datasets[datasetType]._template
            path = os.path.join(self.repoData.cfgRoot, os.path.dirname(template))
            basepath = "/".join([p for p in path.split('/') if not p.startswith('%')]) + "/"
            keys = self.butler.getKeys(datasetType)
            gpath = "/".join([p if not p.startswith('%') else '*' for p in path.split('/')])
            paths = [p for p in glob.glob(gpath) if 'merged' not in p]
            return [{k: keys[k](v) for k, v in zip(keys, p.split(basepath)[1].split('/'))}
                    for p in paths]

    def get_filter_list(self):
        """Get the list of filters."""
        return set([dataid['filter'] for dataid in self.dataIds['raw']])

    def get_tract_list(self):
        """Get the list of tracts."""
        keyList=dataid.keys()
        keyList.sort()
        return set([dataid['tract'] for dataid in self.dataIds['raw']])

    def get_patch_list(self):
        """Get the list of patches."""
        return set([dataid['patch'] for dataid in self.dataIds['raw']])

    def get_visit_list(self):
        """"All available vists."""
        visits = {filt: list(set([dataid['visit'] 
                                  for dataid in self.dataIds['raw'] if dataid['filter'] == filt]))
                  for filt in self.filters}
        return visits

    def _load_configs(self):
        """Load configs for the main tasks."""
        configs = self._load_generic_dataset("config")
        return {cfg: configs[cfg].toDict() for cfg in configs}

    def _load_schemas(self):
        """Load the schemas for all catalogs."""
        schemas = self._load_generic_dataset("schema")
        for schema in schemas:
            sch = schemas[schema].asAstropy()
            schemas[schema] = {col: {'description': sch[col].description, 
                                     'unit': sch[col].unit,
                                     'dtype': sch[col].dtype}
                               for col in sch.colnames}
        return schemas
        
    def _load_generic_dataset(self, datatype):
        """Load the schema or config datasets."""
        if datatype not in ['config', 'schema']:
            raise IOError("`datatype` must be either `config` or `schema`.")
        datatypes = {}
        for dataset in self.datasetTypes:
            if not dataset.endswith('_%s' % datatype):
                continue
            for dataId in ([{}] + [self.dataIds[key][0] for key in self.dataIds]):
                try:
                    datatypes[dataset] = self.butler.get(dataset, dataId=dataId)
                    break
                except:
                    pass
        return datatypes
    
    def overview(self):
        """Overview of the current DRP content."""
        # General info on the data repository
        html = "<h2>General info on the current DRP</h2>"
        
        # Repos
        html += "<h3>Paths to the repositories</h3>"
        html += cutils.square_list(["<b>Input</b>: %s</li>" % self.repo_input,
                                    "<b>Output</b>: %s</li>" % self.repo_output
                                   ]
                                  )

        # Info on the mapper, camera, package
        html += "<h3>Mapper info</h3>"
        html += cutils.square_list(["<b>Package</b>: %s" % self.mapper_package,
                                     "<b>Camera</b>: %s" % self.mapper_camera,
                                     "<b>Name</b>: %s" % self.mapper_name
                                    ]
                                   )
                                   
            
        html += "<h3>Filters and visits</h3>"
        html += "<table>"
        html += "<tr><th>Name</th>"
        html += "".join(["<td>%s</td>" % filt for filt in self.filters])
        html += "</tr>"
        html += "<tr><th>#Visits</th>"
        html += "".join(["<td>%i</td>" % len(self.visits[filt]) for filt in self.filters])
        html += "</tr>"
        html += "</table>"
        
        # Other info, filter, skymap, etc.
        items = []
        if hasattr(self, 'skymap'):
            items.append("<b>Sky map</b>: %s" % str(self.skymap_name))
        if len(items):
            html += "<h3>Other info</h3>"
            html += cutils.square_list(items)

        return IPython.display.HTML(html)


class DRPImages(DRPLoader):

    def __init__(self, drp_path,reducedDatasets=None):
        """The 'drp_path' input is the path to the DRP output directory."""
        super().__init__(drp_path,reducedDataset)

    def get_file(self, datatype, dataid):
        try:
            cfiles = self.butler.get('%s_filename' % datatype, dataId=dataid)
            for i, cfile in enumerate(cfiles):
                if self.repo_output in cfile and not os.path.exists(cfile):
                    cfiles[i] = cfile.replace(self.repo_output, self.repo_input)
            return cfiles
        except:
            return []

    def get_files(self, datatype, filt=None, visit=None, tract=None, patch=None):
        dataids = self.get_dataid_from_dataset(datatype)
        files = numpy.concatenate([self.get_file(datatype, dataid) for dataid in dataids])
        return files

    def get_dataid_from_dataset(self, datatype, test=False):
        try:
            keys = self.butler.getKeys(datatype)
        except:
            keys = {}
        if not len(keys):
            return [{}]
        elif 'visit' in keys and 'tract' in keys:
            key = 'forced_src'
            dataIds = [self.dataIds[key][0]] if test else self.dataIds[key]
        elif 'visit' in keys:
            key = 'raw'
            dataIds = [self.dataIds[key][0]] if test else self.dataIds[key]
        elif 'tract' in keys:
            key = 'deepCoadd_meas'
            dataIds = [self.dataIds[key][0]] if test else self.dataIds[key]
        else:
            dataIds = self.get_dataIds(datatype)
            if not len(dataIds):
                dataIds = [{}]
        return [{k: dataid[k] for k in dataid if k in keys} for dataid in dataIds]

    def _has_file(self, datatype):
        return bool(len(self.get_file(datatype, self.get_dataid_from_dataset(datatype, test=True)[0])))

    def _type_file(self, datatype):
        return self.get_file(datatype, self.get_dataid_from_dataset(datatype, test=True)[0])
    
    def display(self, datatype, dataid, display='matplotlib'):
        if display == 'matplotlib':
            image = self.butler.get(datatype, dataid)
            plots.display_matplotlib(image)


class DRPCatalogs(DRPLoader):

    """Load catalogs from an LSST DRP output path."""

    def __init__(self, drp_path,reducedDatasets=None):
        """The 'drp_path' input is the path to the DRP output directory."""
        super().__init__(drp_path,reducedDatasets)

        # Initialize data dictionnaries
        self.catalogs = {}
        self.keys = {}
        self.missing = {}
        self.from_butler = {'getmag': None, 'wcs': None,
                            'schema': None, 'extension': None}
        self.append = False

    def _load_catalog_dataid(self, catalog, dataid, table=True, **kwargs):
        """Load a catalog from a 'dataId' set of parameter."""
        try:
            cat = self.butler.get(catalog, dataId=dataid,
                                  flags=afwtable.SOURCE_IO_NO_FOOTPRINTS)
        except:  # OperationalError: no such column: flags
            cat = self.butler.get(catalog, dataId=dataid)
        if self.from_butler['schema'] is None and hasattr(cat, 'getSchema'):
            self.from_butler['schema'] = cat.getSchema()
        return cat.getColumnView().extract(*self.keys[catalog],
                                           copy=True, ordered=True) if table else cat

    def _get_catalog(self, dataset, **kwargs):
        """Load the catalogs from the butler."""
        filenames = (self.butler.get(dataset + "_filename",
                                     dataId, immediate=True)[0]
                     for dataId in self.dataIds[dataset])
        try:  # In recent stack version, metadata are in HDU 1
            headers = (afwimage.readMetadata(fn, 1) for fn in filenames)
            size = sum(md.get("NAXIS2") for md in headers)
        except:  # Older stack version
            headers = (afwimage.readMetadata(fn, 2) for fn in filenames)
            size = sum(md.get("NAXIS2") for md in headers)
        cat = self.butler.get(dataset, self.dataIds[dataset][0],
                              flags=afwtable.SOURCE_IO_NO_FOOTPRINTS, immediate=True)
        self.from_butler['schema'] = cat.schema
        catadic = {k: [] for k in sorted(self.dataIds[dataset][0].keys())}
        catalog = afwtable.SourceCatalog(self.from_butler['schema'])
        catalog.reserve(size)
#        pbar = cutils.progressbar(len(self.dataIds[dataset]))
        print("INFO: Looping over the dataids")
        for i, dataid in enumerate(self.dataIds[dataset]):
            cat = self.butler.get(dataset, dataid,
                                  flags=afwtable.SOURCE_IO_NO_FOOTPRINTS)
            catalog.extend(cat, deep=True)
            for newkey in catadic:
                catadic[newkey].extend([dataid[newkey]] * len(cat))
#            pbar.update(i + 1)
#        pbar.finish()
        print("INFO: Merging the dictionnaries")
        catadic.update(catalog.getColumnView().extract(*self.keys[dataset],
                                                       copy=True, ordered=True))
        return catadic


    def _get_catalog_MT_thread(self, args):

        iThread,dataset,dataId=args
        cat=None
        try: 
            cat = self.butler.get(dataset, dataId,
                                  flags=afwtable.SOURCE_IO_NO_FOOTPRINTS)
        except:
            print("\n\n\nERROR : while reading %s %s file\n\n\n"%(dataset,str(dataId)))
            return dataId,None
        
        return dataId,cat


    def _get_catalog_MT(self, dataset, **kwargs):
        """Load the catalogs from the butler using multi threaded python."""

        # Get corresponding filenames & dataIds
        inputData = tuple((self.butler.get(dataset + "_filename",
                                          dataId, immediate=True)[0],dataId)
                          for dataId in self.dataIds[dataset])
        # Check if filenames exist ( issues with deepCoadd_forced_src non existing files)
        filesInError=[]
        for fn,dataId in inputData:
            if not os.path.isfile(fn):
                filesInError.append((fn,dataId))
        print("File number : ",len(inputData),"  // files in error : ",filesInError)

        filenames=[fn for fn,tmp in inputData]
        local_dataIds=self.dataIds[dataset][:]
        for fn,dataId in filesInError:
            local_dataIds.remove(dataId)
            filenames.remove(fn)

        print("File number - final list : ",len(local_dataIds))

        # Loop over filenames to read metaData
        try:  # In recent stack version, metadata are in HDU 1
            headers = (afwimage.readMetadata(fn, 1) for fn in filenames)
            size = sum(md.get("NAXIS2") for md in headers)
        except:  # Older stack version
            headers = (afwimage.readMetadata(fn, 2) for fn in filenames)
            size = sum(md.get("NAXIS2") for md in headers)


#        cat = self.butler.get(dataset, self.dataIds[dataset][0],
#                              flags=afwtable.SOURCE_IO_NO_FOOTPRINTS, immediate=True)
        cat = self.butler.get(dataset, local_dataIds[0],
                              flags=afwtable.SOURCE_IO_NO_FOOTPRINTS, immediate=True)
        self.from_butler['schema'] = cat.schema
#        catadic = {k: [] for k in sorted(self.dataIds[dataset][0].keys())}
        catadic = {k: [] for k in sorted(local_dataIds[0].keys())}
        catalog = afwtable.SourceCatalog(self.from_butler['schema'])
        catalog.reserve(size)

        # MultiThreading process parameters - as defined in kwargs
        nbMaxSimultaneousThread=4 
#        nbMaxDataIdsPerPool=10
        if "MT_MaxThread" in kwargs: nbMaxSimultaneousThread = kwargs["MT_MaxThread"]
#        if "MT_DataIdsPerThread" in kwargs: nbMaxDataIdsPerPool = kwargs["MT_DataIdsPerThread"]

#        stepPoolList=[(i,min(i+nbMaxIdPerPool,nbIds)) for i in range(0, nbIds, nbMaxIdPerPool)]
#        print(stepPoolList)
        
        time0=time.time()

        icmpt=0
        runningThreads=[]
        nbDataIds = len(local_dataIds)   ##self.dataIds[dataset])
        with ThreadPoolExecutor(max_workers=nbMaxSimultaneousThread) as executor:
            
            for i,dataId in enumerate(local_dataIds):   ##self.dataIds[dataset]):
                arg=(i,dataset,dataId)
                runningThreads.append(executor.submit(self._get_catalog_MT_thread, arg))
                            
            for x in as_completed(runningThreads):

                dataid,cat = x.result()

                if cat:
                    catalog.extend(cat, deep=True)

                    for newkey in catadic:
                        catadic[newkey].extend([dataid[newkey]] * len(cat))
                        
                progress=int(icmpt*100./nbDataIds)
#                sys.stdout.write("Download progress: %d%s   - %d/%d\r" % (progress,"%",icmpt,nbDataIds))
#                sys.stdout.flush()
                print("Download progress: %d%s   - %d/%d" % (progress,"%",icmpt,nbDataIds))
                icmpt+=1
        print("\n")
        
        time1=time.time()
        print("INFO: Catalogs reading done - %f s"%(time1-time0))

        print("INFO: Merging the dictionnaries")
        catadic.update(catalog.getColumnView().extract(*self.keys[dataset],
                                                       copy=True, ordered=True))
        return catadic


    def _load_catalog(self, catalog, **kwargs):
        """Load a given catalog."""

        if len(self.dataIds[catalog])==0: return

        if "MT" in kwargs and kwargs["MT"]:
            print("INFO: Getting the data from the butler for %i fits files - multi-thread process" % len(self.dataIds[catalog]))
            self.catalogs[catalog] = Table(self._get_catalog_MT(catalog, **kwargs))
        else:
            print("INFO: Getting the data from the butler for %i fits files" %
                  len(self.dataIds[catalog]))
            self.catalogs[catalog] = Table(self._get_catalog(catalog, **kwargs))
        print("INFO: Getting descriptions and units")
        for k in self.catalogs[catalog].keys():
            if k in self.from_butler['schema']:
                asfield = self.from_butler['schema'][k].asField()
                self.catalogs[catalog][k].description = cutils.shorten(asfield.getDoc())
                self.catalogs[catalog][k].unit = asfield.getUnits()
        self.from_butler['schema'] = None
        print("INFO: %s catalog loaded (%i sources)" %
              (catalog, len(self.catalogs[catalog])))
        self._add_new_columns(catalog)
        if 'matchid' in kwargs and catalog == 'forced_src':
            self._match_ids()
        if 'output_name' in kwargs:
            self.save_catalogs(kwargs['output_name'], catalog,
                               kwargs.get('overwrite', False), delete_catalog=True)

    def _match_deepcoadd_catalogs(self):
        """In case of missing data for one catalog, remove corresonding data from the other."""
        if 'deepCoadd_meas' in self.catalogs and 'deepCoadd_forced_src' in self.catalogs:
            if len(self.catalogs['deepCoadd_meas']) == len(self.catalogs['deepCoadd_forced_src']):
                return
            print(colored("\nINFO: matching 'deepCoadd_meas' and 'deepCoadd_forced_src' catalogs",
                          'green'))
            if 'deepCoadd_meas' in self.missing:
                for dataid in self.missing['deepCoadd_meas']:
                    filt = (self.catalogs['deepCoadd_forced_src']['filter'] == dataid['filter']) & \
                           (self.catalogs['deepCoadd_forced_src']
                            ['patch'] == dataid['patch'])
                    self.catalogs['deepCoadd_forced_src'] = self.catalogs['deepCoadd_forced_src'][~filt]
            if 'deepCoadd_forced_src' in self.missing:
                for dataid in self.missing['deepCoadd_forced_src']:
                    filt = (self.catalogs['deepCoadd_meas']['filter'] == dataid['filter']) & \
                           (self.catalogs['deepCoadd_meas']
                            ['patch'] == dataid['patch'])
                    self.catalogs['deepCoadd_meas'] = self.catalogs['deepCoadd_meas'][~filt]

    def _match_ids(self):
        """Select in the 'forced_src' catalog the source that are in the deepCoad catalogs."""
        deepcoadd = [cat for cat in self.catalogs if 'deepCoadd' in cat]
        if len(deepcoadd):
            if 'forced_src' in self.catalogs:
                print(
                    colored("\nINFO: Matching 'forced_src' and 'deepCoadd' catalogs", "green"))
                print("  - %i sources in the forced-src catalog before selection" %
                      len(self.catalogs['forced_src']))
                coaddid = 'id' if 'id' in self.catalogs[deepcoadd[0]].keys(
                ) else 'objectId'
                filt = numpy.where(numpy.in1d(self.catalogs['forced_src']['objectId'],
                                        self.catalogs[deepcoadd[0]][coaddid]))[0]
                self.catalogs['forced_src'] = self.catalogs['forced_src'][filt]
                print("  - %i sources in the forced-src catalog after selection" %
                      len(self.catalogs['forced_src']))
            else:
                print(colored("\nWARNING: forced_src catalogs not loaded. No match possible.",
                              "yellow"))
        else:
            print(colored("\nWARNING: No deepCoadd* catalog loaded. No match possible.",
                          "yellow"))

    def _add_new_columns(self, catalog=None):
        """Compute magns for all fluxes of a given table. Add the corresponding new columns.

        Compute the x/y position in pixel for all sources. Add new columns to the table.
        """
        print(colored("\nINFO: Adding magnitude and coordinates columns", "green"))
        catalogs = [catalog] if catalog is not None else list(self.catalogs)
        for catalog in catalogs:
            # skip wcs key
            if catalog == 'wcs':
                continue
            print("  - for", catalog)
            columns = []
            # Add magnitudes
            if self.from_butler['getmag'] is not None:
                kfluxes = [
                    k for k in self.catalogs[catalog].columns if k.endswith('_flux')]
                ksigmas = [k + 'Sigma' for k in kfluxes]
                print("    -> getting magnitudes")

                for kflux, ksigma in zip(kfluxes, ksigmas):
                    if kflux.replace('_flux', '_mag') in self.catalogs[catalog].keys():
                        continue

                    if ksigma in self.catalogs[catalog].keys():
                        mag, dmag = self.from_butler['getmag'](numpy.array(self.catalogs[catalog][kflux],
                                                                        dtype='float'),
                                                               numpy.array(self.catalogs[catalog][ksigma],
                                                                        dtype='float'))

                        print("-> new param : magnitudes : ",catalog," add param ",kflux.replace('_flux', '_mag'))
                        print("-> new param : magnitudes : ",catalog," add param ",ksigma.replace('_flux', '_mag'))

                        columns.append(Column(name=kflux.replace('_flux', '_mag'),
                                          data=mag, description='Magnitude', unit='mag'))
                   
                        columns.append(Column(name=ksigma.replace('_fluxSigma', '_magSigma'),
                                          data=dmag, description='Magnitude error', unit='mag'))
            if 'x_Src' in self.catalogs[catalog].keys():
                return
            ra = Quantity(self.catalogs[catalog]["coord_ra"].tolist(), 'rad')
            dec = Quantity(self.catalogs[catalog]["coord_dec"].tolist(), 'rad')
            # Get the x / y position in pixel
            if self.from_butler['wcs'] is not None:
                print("    -> getting pixel coordinates")
                xsrc, ysrc = SkyCoord(ra, dec).to_pixel(
                    self.from_butler['wcs'])

                print("-> new param : pixel coord : ",catalog," add param x_Src uSrc")

                columns.append(Column(name='x_Src', data=xsrc,
                                      description='x coordinate', unit='pixel'))
                columns.append(Column(name='y_Src', data=ysrc,
                                      description='y coordinate', unit='pixel'))
            else:
                print(colored("\nWARNING: no WCS found for this dataset", "yellow"))

            # Get coordinates in degree
            print("    -> getting degree coordinates")
            print("-> new param : deg coord : ",catalog," add coord_ra_deg coord_dec_deg")
            columns.append(Column(name='coord_ra_deg', data=Angle(ra).degree,
                                  description='RA coordinate', unit='degree'))
            columns.append(Column(name='coord_dec_deg', data=Angle(dec).degree,
                                  description='DEC coordinate', unit='degree'))

            # Adding all new columns
            print("    -> adding all the new columns")
            self.catalogs[catalog].add_columns(columns)
            # Clean memory before going further
            # gc.collect()

    def _load_calexp(self, calcat='deepCoadd_calexp', **kwargs):
        """Load the deepCoadd_calexp info in order to get the WCS and the magnitudes."""

        print(colored("\nINFO: Loading the %s info" % calcat, 'green'))
        print("INFO: Getting the %s catalog for one dataId" % calcat)
        self.dataIds[calcat] = self.dataIds['deepCoadd_meas']

        if len(self.dataIds[calcat])==0: return

        calexp = self._load_catalog_dataid(
            calcat, self.dataIds[calcat][0], table=False)
        print("INFO: Getting the magnitude function")
        calib = calexp.getPhotoCalib()
#        calib = calexp.getCalib()
#        calib.setThrowOnNegativeFlux(False)
        self.from_butler['getmag'] = calib.getMagnitude
        print("INFO: Getting the wcs function")
        wcs = calexp.getWcs().getFitsMetadata().toDict()
        self.from_butler['wcs'] = WCS(wcs)
        self.catalogs['wcs'] = Table({k: [wcs[k]] for k in wcs})

    def load_catalogs(self, catalogs, **kwargs):
        """Load a list of catalogs.

        :param str/list catalogs: A catalog name, or a list of catalogs (see below)
        :param dict keys: A dictionnary of keys to load for each catalog

        Available kwargs are:

        :param bool update: Set to True if you want to update an already loaded catalog
        :param bool show: Set to True to get all available keys of a (list of) catalog(s)
        :param bool matchid: Will only keep objects which are in the deepCoad catalogs (to be used
                             when loading the forced_src and deepCoadd catalogs)
        :param list filter : Set of filter to be read 
        :param list tract : Set of filter to be read 
        :param list patch : Set of filter to be read 

        Examples of catalogs that you can load:

         - 'deepCoadd_ref',
         - 'deepCoadd_meas',
         - 'deepCoadd_forced_src',
         - 'deepCoadd_calexp',
         - 'forced_src'
         - 'src'
        """
        if 'show' in kwargs:
            self.show_keys(catalogs)
            return

        # Check if the complete set of dataIds are to be read
        #     or only partially depending on filter/tract/patch lists defined in kwargs
        for cat in self.dataIds:

            print("Init dataIds : ",cat," ",len(self.dataIds[cat]))
#dataIds[cat][0])
#            for key, value in kwargs.items():
#                print("%s - %s"%(key,value))
            
            keyList=[x for x in ['filter','tract','patch'] if x in self.dataIds[cat][0]]
#            print("key list : ",keyList)
            keyList_kwargs=[x for x in keyList if kwargs and x in kwargs]
#            print("key list kwargs : ",keyList_kwargs)

            for key in keyList_kwargs: print("kwargs : ",kwargs[key])

            dataIds_new=[]
            if len(keyList_kwargs)>0:
                for dataId in self.dataIds[cat]:
                    bMatch=True
                    for key in keyList:
                        if not dataId[key] in kwargs[key]: bMatch=False
                    if bMatch: dataIds_new.append(dataId)

                self.dataIds[cat]=dataIds_new[:]

            print("Remaining dataIds : ",cat," ",len(self.dataIds[cat]))

        # One dataId only (used mainly to retrieve catalog data/typestructure)
        if "oneIdOnly" in kwargs and kwargs["oneIdOnly"]:
            for i,cat in enumerate(self.dataIds):
                print("CAT ",cat,"\n",self.dataIds[cat][0])                
            idx=0
            for i,cat in enumerate(self.dataIds):
#                if i==0: idx=random.randrange(0,len(self.dataIds[cat]))
                self.dataIds[cat]=self.dataIds[cat][idx:idx+1]


        # Further kwargs deconding
        keys = {} if 'keys' not in kwargs else kwargs['keys']
        catalogs = [catalogs] if isinstance(catalogs, str) else catalogs

        print("---------------------------------------------------")
        print("catalogs : ",catalogs)
        print("---------------------------------------------------")

        # Read calexp
        if any(["deepCoadd" in cat for cat in catalogs]):
            self._load_calexp(**kwargs)
        else:
            self._load_calexp(calcat='calexp', **kwargs)

        # Loop over catalogs - read data
        for catalog in sorted(catalogs):
            if catalog in self.catalogs and 'update' not in kwargs:
                print(colored("\nWARNING: %s is already loaded. Use 'update' to reload it." %
                              catalog, "yellow"))
                continue
            if 'calexp' in catalog:
                print(colored("\nWARNING: Skipping %s. Not a regular catalog (no schema).\n" %
                              catalog, "yellow"))
                continue
            print(colored("\nINFO: Loading the %s catalog" % catalog, 'green'))
            self.keys[catalog] = keys.get(catalog, "*")
            self._load_catalog(catalog, **kwargs)

        # Check if deepCoadd_meas and forced_src are both defined 
        self._match_deepcoadd_catalogs()

        # Save data
        if 'output_name' in kwargs and self.from_butler['wcs'] is not None:
            self.save_catalogs(kwargs['output_name'],
                               'wcs', kwargs.get('overwrite', False))
        print(colored("\nINFO: Done loading the data.", "green"))

    def show_keys(self, catalogs=None):
        """Show all the available keys."""
        if catalogs is None:
            catalogs = [k for k in self.catalogs.keys() if k != 'wcs']
        catalogs = [catalogs] if isinstance(catalogs, str) else catalogs
        if len(catalogs) == 0:
            print(colored("\nWARNING: No catalog loaded nor given.", "yellow"))
            return
        for cat in catalogs:
            if cat not in self.dataIds:
                print(colored("\nINFO: Get the available data IDs", "green"))
            print(colored("\nINFO: Available list of keys for the %s catalog" % cat, "green"))
            schema = list(self.schemas[cat + '_schema'])
            print("  -> %i keys available for %s" % (len(schema), cat))
            print("  -> All saved in %s_keys.txt" % cat)
            numpy.savetxt("%s_keys.txt" % cat, schema, fmt="%s")

    def save_catalogs(self, output_name, catalog=None, overwrite=False, delete_catalog=False):
        """Save the catalogs into an hdf5 file."""
        if not output_name.endswith('.hdf5'):
            output_name += '.hdf5'
        print(colored("\nINFO: Saving the catalogs in %s" % output_name, "green"))
        catalogs = [catalog] if catalog is not None else self.catalogs
        
        for cat in catalogs:
            print("  - saving", cat)
            for k in self.catalogs[cat].keys():
                if isinstance(self.catalogs[cat][k][0], str):
                    self.catalogs[cat].replace_column(
                        k, Column(self.catalogs[cat][k].astype('bytes')))
            if not self.append:
                self.catalogs[cat].write(output_name, path=cat, compression=True,
                                         serialize_meta=True, overwrite=overwrite)
            else:
                self.catalogs[cat].write(output_name, path=cat, compression=True,
                                         serialize_meta=True, append=True)
            if delete_catalog and cat is not 'wcs':
                oid = self.catalogs[cat]['id' if 'id' in self.catalogs[cat].keys()
                                         else 'objectId'].copy()
                self.catalogs.pop(cat)
                self.catalogs[cat] = Table([oid]).copy()
            self.append = True
        print("INFO: Saving done.")
        # Clean memory before loading a new catalog
        # gc.collect()


class QservNameConverter(object):

    qserv_shortNameKeys_prefix=[

##     ("ext_shapeHSM_HsmPsfMoments","esHSM_HPM"),
##     ("ext_shapeHSM_HsmShapeRegauss","esHSM_HSRgaus"),
##     ("ext_shapeHSM_HsmSourceMoments","esHSM_HSMs"),
##     ("ext_shapeHSM_HsmPsfMoments","esHSM_HPMs"),
##     ("ext_shapeHSM_HsmShapeLinear","esHSM_HSLr"),
##     ("ext_shapeHSM_HsmShapeBj","esHSM_HSBj"),
##     ("ext_shapeHSM_HsmShapeKsb","esHSM_HSK"),

    ("ext_shapeHSM_HsmPsfMoments","HPM"),
    ("ext_shapeHSM_HsmShapeRegauss","HSRgaus"),
    ("ext_shapeHSM_HsmSourceMoments","HSMs"),
    ("ext_shapeHSM_HsmPsfMoments","HPMs"),
    ("ext_shapeHSM_HsmShapeLinear","HSLr"),
    ("ext_shapeHSM_HsmShapeBj","HSBj"),
    ("ext_shapeHSM_HsmShapeKsb","HSK"),

    ("ext_convolved_ConvolvedFlux","eCF"),

    ("merge_peak_","mp_"),
    ("merge_footprint_","mf_"),
    ("deblend_","dbd_"),

    ("base_PixelFlags_flag","bPFf"),
    ("base_ClassificationExtendedness","bClEx"),
    ("base_CircularApertureFlux","bCAF"),
    ("base_SdssShape_flag","bSSfg"),
    ("base_SdssShape_flux","bSSfx"),
    ("base_SdssShape_x","bSSx"),
    ("base_SdssShape_y","bSSy"),
    ("base_SdssShape_psf","bSSpsf"),
    ("base_SdssCentroid","bSSCt"),
    ("base_InputCount","bIC"),
    ("base_GaussianFlux","bGaF"),
    ("base_PsfFlux","bPsF"),
    ("base_GaussianCentroid","bGC"),
    ("base_NaiveCentroid","bNC"),
    ("base_Variance","bVr"),
    ("base_LocalBackground","bLBG"),
    ("base_Blendedness_raw_parent","bBrp"),
    ("base_Blendedness_raw_child","bBrc"),
    ("base_Blendedness_raw_flux","bBrf"),
    ("base_Blendedness_abs_parent","bBap"),
    ("base_Blendedness_abs_child","bBac"),
    ("base_Blendedness_abs_flux","bBaf"),
    ("base_Blendedness_flag","bBflg"),

    ("modelfit_CModel_initial_","mCMi_"),
    ("modelfit_CModel_exp_","mCMe_"),
    ("modelfit_CModel_region_","mCMr_"),
    ("modelfit_CModel_dev_","mCMd_"),
    ("modelfit_CModel_flag_","mCM_f_"),
    ("modelfit_CModel_flags_","mCM_fs_"),
    ("modelfit_CModel_flux_inner","mCM_fi"),
    ("modelfit_CModel_fracDev","mCM_fD"),
    ("modelfit_CModel_objective","mCM_ob"),

    ("modelfit_GeneralShapeletPsfApprox_DoubleShapelet","mGSPA_DS"),
    ("modelfit_DoubleShapeletPsfApprox","mDSPApx"),
    ("modelfit_DSPA","mDSPA"),
    ("modelfit_DStPsfApprox","m_DPAx"),

    ("slot_ModelFlux_initial_","sMoFi_"),
    ("slot_ModelFlux_exp_","sMoFe_"),
    ("slot_ModelFlux_region_","sMoFr_"),
    ("slot_ModelFlux_dev_","sMoFd_"),
    ("slot_Centroid_","sCt_"),
    ("slot_ModelFlux_flag_","sMoF_f_"),
    ("slot_ModelFlux_flags_","sMoF_fs_"),

    ("slot_Shape_xx","sSxx"),
    ("slot_Shape_yy","sSyy"),
    ("slot_Shape_x","sSx"),
    ("slot_Shape_y","sSy"),
    ("slot_Shape_xy","sSxy"),
    ("slot_Shape_fg","sSfg"),
    ("slot_Shape_fnpx","sSfnpx"),
    ("slot_Shape_fncn","sSfncn"),
    ("slot_Shape_fpso","sSfpso"),

    ("slot_PsfFlux_","sPF_"),

    ("slot_ModelFlux_","xsMoF_"),
    ("modelfit_CModel_","xmCM_"),

    ]

    qserv_shortNameKeys_suffix=[

    ("flag_badCentroid_noSecondDerivative","fbCnSD"),
    ("flag_badCentroid_almostNoSecondDerivative","fbCaNSD"),
    ("flag_badCentroid_notAtMaximum","fbCnAM"),
    ("flag_badCentroid_resetToPeak","fbCrTP"),
    ("flag_badCentroid_edge","fbCe"),
    ("flag_badCentroid_notAtMaximum","fbCnAMx"),
    ("flag_badCentroid_resetToPeak","fbCrTP"),

    ("flag_badInitialCentroid_noSecondDerivative","fbiCnSD"),
    ("flag_badInitialCentroid_almostNoSecondDerivative","fbiCaNSD"),
    ("flag_badInitialCentroid_notAtMaximum","fbiCnAMx"),
    ("flag_badInitialCentroid_resetToPeak","fbiCrTP"),
    ("flag_badInitialCentroid_edge","fbiCed"),

    ("flag_apertureTruncated","faT"),
    ("flag_sincCoeffsTruncated","fsCT"),        

    ("flag_noSecondDerivative","fnSD"),
    ("flag_almostNoSecondDerivative","faNSD"),

    ("flag_badCentroid","fbCn"),
    ("flag_badInitialCentroid","fbiCn"),

    ("badCentroid_noSecondDerivative","xbCnSD"),
    ("badCentroid_almostNoSecondDerivative","xbCaNSD"),
    ("badCentroid_notAtMaximum","xbCnAMx"),
    ("badCentroid_resetToPeak","xbCrTP"),
    ("badCentroid_edge","xbCed"),

    ("badInitialCentroid_notAtMaximum","xbiCnAMx"),
    ("badInitialCentroid_resetToPeak","xbiCrTP"),

    ("region_usedInitialEllipseMax","rguIEMax"),
    ("region_usedInitialEllipseMin","rguIEMin"),
    ("region_usedFootprintArea","rguFA"),
    ("region_initial_ellipse_xy","rielxy"),
    ("region_initial_ellipse_xx","rielxx"),
    ("region_initial_ellipse_yy","rielyy"),
    ("region_final_ellipse_xy","rfelxy"),
    ("region_final_ellipse_xx","rfelxx"),
    ("region_final_ellipse_yy","rfelyy"),
    ("region_maxBadPixelFraction","rmBPF"),
    ("region_usedPsfArea","ruPS"),
    ("region_maxArea","rmA"),

    ("flag_no_pixels","fnpx"),
    ("flag_not_contained","fncn"),
    ("flag_parent_source","fpso"),
    ("flag_galsim","fgs"),

    ("flag_invalidPointForPsf","fiPFP"),
    ("flag_invalidMoments","fiMt"),
    ("flag_maxIterations","fmxIt"), 

    ("interpolatedCenter","iCt"),
    ("saturatedCenter","sCt"),
    ("crCenter","crCt"),
    ("suspectCenter","suCt"),
    ("clippedCenter","cCt"),

    ("flag_trSmall","ftrS"),
    ("flag_maxIter","fmI"),
    ("nIter","nIr"),
    ("flag_numericError","fnEr"),
    ("flag_noGoodPixels","fnGPx"),
    ("flag_noPsf","fnPf"),
    ("flag_emptyFootprint","feFpt"),
    ("flag_notAtMaximum","fnAM"),
    ("flag_resetToPeak","frTP"),

    ("flag_badShape","fbShp"),
    ("flag_badShape_no_pixels","fbShnp"),
    ("flag_badShape_not_contained","fbShnc"),
    ("flag_badShape_parent_source","fbShps"),
        

    ("_magSigma","_mgSg"),
    ("_fluxSigma","_fxSg"), 

    ("_initial_ellipse_xy","_ielxy"),
    ("_initial_ellipse_xx","_ielxx"),
    ("_initial_ellipse_yy","_ielyy"),
    ("_final_ellipse_xy","_felxy"),
    ("_final_ellipse_xx","_felxx"),
    ("_final_ellipse_yy","_felyy"),
    ("_ellipse_xy","_elxy"),
    ("_ellipse_xx","_elxx"),
    ("_ellipse_yy","_elyy"),
    ("_nonlinear_0","_nl0"),
    ("_nonlinear_1","_nl1"),
    ("_nonlinear_2","_nl2"),
    ("_fixed_0","_fx0"),
    ("_fixed_1","_fx1"),
    ("_flux","_fx"),
    ("_flag","_fg"),
    ("_apCorrSigma","_aCSg"),
    ("_badCentroid","_xbCt"),
    ("flag_apCorr","faCo"),
    ("_apCorr","_aCo"),
    ("_noShapeletPsf","_nSP"),
        
]
        
    def __init__(self):

        self.shortenNamesCatalog={}
        return


    def build_qserv_shortenNames(self,catalogName,paramList):

        if catalogName in self.shortenNamesCatalog:
            del self.shortenNamesCatalog[catalogName]

        self.shortenNamesCatalog[catalogName]={}
        for p in paramList:
            p_init=p
            for i,v in enumerate(self.qserv_shortNameKeys_prefix):
                v1,v2=v
 #               v2="s%d_"%i
                if p.startswith(v1): p=p.replace(v1,v2)
            for i,v in enumerate(self.qserv_shortNameKeys_suffix):
                v1,v2=v
 #               v2="_p%d"%i
                if p.endswith(v1): p=p.replace(v1,v2)                
            self.shortenNamesCatalog[catalogName][p_init]=p
            print(p_init," ",p)
        self.check_shortenNames_integrity(catalogName)
        return

    def get_qserv_shortenNames(self,catalogName):

        return self.shortenNamesCatalog[catalogName]

    def get_reversed_qserv_shortenNames(self,catalogName):

        inv_names = {v: k for k, v in self.shortenNamesCatalog.items()}
        return inv_names

    def check_shortenNames_integrity(self,catalogName):

        nbError=0
        for pInitName in self.shortenNamesCatalog[catalogName]:
            p=self.shortenNamesCatalog[catalogName][pInitName]
            p_copy=self.shortenNamesCatalog[catalogName][pInitName]
            for i,v in enumerate(self.qserv_shortNameKeys_prefix):
                v1,v2=v
#                v2="s%d_"%i
                if p.startswith(v2): p=p.replace(v2,v1)
            for i,v in enumerate(self.qserv_shortNameKeys_suffix):
                v1,v2=v
 #               v2="_p%d"%i                
                if p.endswith(v2): p=p.replace(v2,v1)                

            if p!=pInitName:
                print("non reversible short name : ",p_copy," : ",p," -> ",pInitName)
                nbError+=1

        if nbError>0: sys.exit()


<|MERGE_RESOLUTION|>--- conflicted
+++ resolved
@@ -1,18 +1,9 @@
 from __future__ import print_function
 import os
-<<<<<<< HEAD
-import gc
-import warnings
-import numpy as np
-import h5py
-import fitsio
-from astropy.wcs import WCS, utils
-=======
 import sys
 import glob
 import numpy
 from astropy.wcs import WCS
->>>>>>> 29bf537a
 from astropy.coordinates import SkyCoord, Angle
 from astropy.table import Table, Column
 from astropy.units import Quantity
